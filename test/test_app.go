--- conflicted
+++ resolved
@@ -264,12 +264,11 @@
 
 	app.Setup = func() {
 		c := &consensus.Consensus{
-<<<<<<< HEAD
 			ViewChangerTicker:       app.secondClock.C,
 			ViewChangeResendTimeout: time.Second,
 			Scheduler:               app.clock.C,
 			SelfID:                  id,
-			Logger:                  logger.Sugar(),
+			Logger:                  sugaredLogger,
 			WAL:                     writeAheadLog,
 			Metadata:                *app.latestMD,
 			Verifier:                app,
@@ -283,25 +282,6 @@
 			WALInitialContent:       walInitialEntries,
 			LastProposal:            types.Proposal{},
 			LastSignatures:          []types.Signature{},
-=======
-			ResendViewChange:  app.secondClock.C,
-			Scheduler:         app.clock.C,
-			SelfID:            id,
-			Logger:            sugaredLogger,
-			WAL:               writeAheadLog,
-			Metadata:          *app.latestMD,
-			Verifier:          app,
-			Signer:            app,
-			RequestInspector:  app,
-			Assembler:         app,
-			Synchronizer:      app,
-			Application:       app,
-			BatchSize:         10,
-			BatchTimeout:      time.Millisecond,
-			WALInitialContent: walInitialEntries,
-			LastProposal:      types.Proposal{},
-			LastSignatures:    []types.Signature{},
->>>>>>> b3e37b06
 		}
 		network.AddOrUpdateNode(id, c)
 		c.Comm = network[id]
